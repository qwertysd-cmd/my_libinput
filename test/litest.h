--- conflicted
+++ resolved
@@ -138,16 +138,13 @@
 	LITEST_ATMEL_HOVER = -24,
 	LITEST_ALPS_DUALPOINT = -25,
 	LITEST_MOUSE_LOW_DPI = -26,
-<<<<<<< HEAD
-	LITEST_WACOM_BAMBOO = -27,
-	LITEST_WACOM_CINTIQ = -28,
-	LITEST_WACOM_INTUOS = -29,
-	LITEST_WACOM_ISDV4 = -30,
-	LITEST_WALTOP = -31,
-=======
 	LITEST_GENERIC_MULTITOUCH_SCREEN = -27,
 	LITEST_NEXUS4_TOUCH_SCREEN = -28,
->>>>>>> bc172215
+	LITEST_WACOM_BAMBOO = -29,
+	LITEST_WACOM_CINTIQ = -30,
+	LITEST_WACOM_INTUOS = -31,
+	LITEST_WACOM_ISDV4 = -32,
+	LITEST_WALTOP = -33,
 };
 
 enum litest_device_feature {
@@ -169,13 +166,10 @@
 	LITEST_ABSOLUTE = 1 << 13,
 	LITEST_PROTOCOL_A = 1 << 14,
 	LITEST_HOVER = 1 << 15,
-<<<<<<< HEAD
-	LITEST_TABLET = 1 << 16,
-	LITEST_DISTANCE = 1 << 17,
-	LITEST_TOOL_SERIAL = 1 << 18,
-=======
 	LITEST_ELLIPSE = 1 << 16,
->>>>>>> bc172215
+	LITEST_TABLET = 1 << 17,
+	LITEST_DISTANCE = 1 << 18,
+	LITEST_TOOL_SERIAL = 1 << 19,
 };
 
 struct litest_device {
