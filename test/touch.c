/*
 * Copyright © 2013 Red Hat, Inc.
 *
 * Permission to use, copy, modify, distribute, and sell this software and
 * its documentation for any purpose is hereby granted without fee, provided
 * that the above copyright notice appear in all copies and that both that
 * copyright notice and this permission notice appear in supporting
 * documentation, and that the name of the copyright holders not be used in
 * advertising or publicity pertaining to distribution of the software
 * without specific, written prior permission.  The copyright holders make
 * no representations about the suitability of this software for any
 * purpose.  It is provided "as is" without express or implied warranty.
 *
 * THE COPYRIGHT HOLDERS DISCLAIM ALL WARRANTIES WITH REGARD TO THIS
 * SOFTWARE, INCLUDING ALL IMPLIED WARRANTIES OF MERCHANTABILITY AND
 * FITNESS, IN NO EVENT SHALL THE COPYRIGHT HOLDERS BE LIABLE FOR ANY
 * SPECIAL, INDIRECT OR CONSEQUENTIAL DAMAGES OR ANY DAMAGES WHATSOEVER
 * RESULTING FROM LOSS OF USE, DATA OR PROFITS, WHETHER IN AN ACTION OF
 * CONTRACT, NEGLIGENCE OR OTHER TORTIOUS ACTION, ARISING OUT OF OR IN
 * CONNECTION WITH THE USE OR PERFORMANCE OF THIS SOFTWARE.
 */

#include <config.h>

#include <check.h>
#include <errno.h>
#include <fcntl.h>
#include <libinput.h>
#include <libevdev/libevdev.h>
#include <unistd.h>

#include "libinput-util.h"
#include "litest.h"

START_TEST(touch_frame_events)
{
	struct litest_device *dev = litest_current_device();
	struct libinput *li = dev->libinput;
	struct libinput_event *event;
	int have_frame_event = 0;

	litest_drain_events(dev->libinput);

	litest_touch_down(dev, 0, 10, 10);
	libinput_dispatch(li);

	while ((event = libinput_get_event(li))) {
		if (libinput_event_get_type(event) == LIBINPUT_EVENT_TOUCH_FRAME)
			have_frame_event++;
		libinput_event_destroy(event);
	}
	ck_assert_int_eq(have_frame_event, 1);

	litest_touch_down(dev, 1, 10, 10);
	libinput_dispatch(li);

	while ((event = libinput_get_event(li))) {
		if (libinput_event_get_type(event) == LIBINPUT_EVENT_TOUCH_FRAME)
			have_frame_event++;
		libinput_event_destroy(event);
	}
	ck_assert_int_eq(have_frame_event, 2);
}
END_TEST

START_TEST(touch_abs_transform)
{
	struct litest_device *dev;
	struct libinput *libinput;
	struct libinput_event *ev;
	struct libinput_event_touch *tev;
	double fx, fy;
	bool tested = false;

	struct input_absinfo abs[] = {
		{ ABS_X, 0, 32767, 75, 0, 10 },
		{ ABS_Y, 0, 32767, 129, 0, 9 },
		{ ABS_MT_POSITION_X, 0, 32767, 0, 0, 10 },
		{ ABS_MT_POSITION_Y, 0, 32767, 0, 0, 9 },
		{ .value = -1 },
	};

	dev = litest_create_device_with_overrides(LITEST_WACOM_TOUCH,
						  "litest Highres touch device",
						  NULL, abs, NULL);

	libinput = dev->libinput;

	litest_touch_down(dev, 0, 100, 100);

	libinput_dispatch(libinput);

	while ((ev = libinput_get_event(libinput))) {
		if (libinput_event_get_type(ev) != LIBINPUT_EVENT_TOUCH_DOWN) {
			libinput_event_destroy(ev);
			continue;
		}

		tev = libinput_event_get_touch_event(ev);
		fx = libinput_event_touch_get_x_transformed(tev, 1920);
		ck_assert_int_eq(fx, 1919.0);
		fy = libinput_event_touch_get_y_transformed(tev, 720);
		ck_assert_int_eq(fy, 719.0);

		tested = true;

		libinput_event_destroy(ev);
	}

	ck_assert(tested);

	litest_delete_device(dev);
}
END_TEST

START_TEST(touch_many_slots)
{
	struct libinput *libinput;
	struct litest_device *dev;
	struct libinput_event *ev;
	int slot;
	const int num_tps = 100;
	int slot_count = 0;
	enum libinput_event_type type;

	struct input_absinfo abs[] = {
		{ ABS_MT_SLOT, 0, num_tps - 1, 0, 0, 0 },
		{ .value = -1 },
	};

	dev = litest_create_device_with_overrides(LITEST_WACOM_TOUCH,
						  "litest Multi-touch device",
						  NULL, abs, NULL);
	libinput = dev->libinput;

	for (slot = 0; slot < num_tps; ++slot)
		litest_touch_down(dev, slot, 0, 0);
	for (slot = 0; slot < num_tps; ++slot)
		litest_touch_up(dev, slot);

	libinput_dispatch(libinput);
	while ((ev = libinput_get_event(libinput))) {
		type = libinput_event_get_type(ev);

		if (type == LIBINPUT_EVENT_TOUCH_DOWN)
			slot_count++;
		else if (type == LIBINPUT_EVENT_TOUCH_UP)
			break;

		libinput_event_destroy(ev);
		libinput_dispatch(libinput);
	}

	ck_assert_notnull(ev);
	ck_assert_int_gt(slot_count, 0);

	libinput_dispatch(libinput);
	do {
		type = libinput_event_get_type(ev);
		ck_assert_int_ne(type, LIBINPUT_EVENT_TOUCH_DOWN);
		if (type == LIBINPUT_EVENT_TOUCH_UP)
			slot_count--;

		libinput_event_destroy(ev);
		libinput_dispatch(libinput);
	} while ((ev = libinput_get_event(libinput)));

	ck_assert_int_eq(slot_count, 0);

	litest_delete_device(dev);
}
END_TEST

START_TEST(touch_double_touch_down_up)
{
	struct libinput *libinput;
	struct litest_device *dev;
	struct libinput_event *ev;
	bool got_down = false;
	bool got_up = false;

	dev = litest_current_device();
	libinput = dev->libinput;

	/* note: this test is a false negative, libevdev will filter
	 * tracking IDs re-used in the same slot. */

	litest_touch_down(dev, 0, 0, 0);
	litest_touch_down(dev, 0, 0, 0);
	litest_touch_up(dev, 0);
	litest_touch_up(dev, 0);

	libinput_dispatch(libinput);

	while ((ev = libinput_get_event(libinput))) {
		switch (libinput_event_get_type(ev)) {
		case LIBINPUT_EVENT_TOUCH_DOWN:
			ck_assert(!got_down);
			got_down = true;
			break;
		case LIBINPUT_EVENT_TOUCH_UP:
			ck_assert(got_down);
			ck_assert(!got_up);
			got_up = true;
			break;
		default:
			break;
		}

		libinput_event_destroy(ev);
		libinput_dispatch(libinput);
	}

	ck_assert(got_down);
	ck_assert(got_up);
}
END_TEST

START_TEST(touch_calibration_scale)
{
	struct libinput *li;
	struct litest_device *dev;
	struct libinput_event *ev;
	struct libinput_event_touch *tev;
	float matrix[6] = {
		1, 0, 0,
		0, 1, 0
	};

	float calibration;
	double x, y;
	const int width = 640, height = 480;

	dev = litest_current_device();
	li = dev->libinput;

	for (calibration = 0.1; calibration < 1; calibration += 0.1) {
		libinput_device_config_calibration_set_matrix(dev->libinput_device,
							      matrix);
		litest_drain_events(li);

		litest_touch_down(dev, 0, 100, 100);
		litest_touch_up(dev, 0);

		litest_wait_for_event(li);
		ev = libinput_get_event(li);
		tev = litest_is_touch_event(ev, LIBINPUT_EVENT_TOUCH_DOWN);

		x = libinput_event_touch_get_x_transformed(tev, width);
		y = libinput_event_touch_get_y_transformed(tev, height);

		ck_assert_int_eq(round(x), round(width * matrix[0]));
		ck_assert_int_eq(round(y), round(height * matrix[4]));

		libinput_event_destroy(ev);
		litest_drain_events(li);

		matrix[0] = calibration;
		matrix[4] = 1 - calibration;
	}
}
END_TEST

START_TEST(touch_calibration_rotation)
{
	struct libinput *li;
	struct litest_device *dev;
	struct libinput_event *ev;
	struct libinput_event_touch *tev;
	float matrix[6];
	int i;
	double x, y;
	int width = 1024, height = 480;

	dev = litest_current_device();
	li = dev->libinput;

	for (i = 0; i < 4; i++) {
		float angle = i * M_PI/2;

		/* [ cos -sin  tx ]
		   [ sin  cos  ty ]
		   [  0    0   1  ] */
		matrix[0] = cos(angle);
		matrix[1] = -sin(angle);
		matrix[3] = sin(angle);
		matrix[4] = cos(angle);

		switch(i) {
		case 0: /* 0 deg */
			matrix[2] = 0;
			matrix[5] = 0;
			break;
		case 1: /* 90 deg cw */
			matrix[2] = 1;
			matrix[5] = 0;
			break;
		case 2: /* 180 deg cw */
			matrix[2] = 1;
			matrix[5] = 1;
			break;
		case 3: /* 270 deg cw */
			matrix[2] = 0;
			matrix[5] = 1;
			break;
		}

		libinput_device_config_calibration_set_matrix(dev->libinput_device,
							      matrix);
		litest_drain_events(li);

		litest_touch_down(dev, 0, 80, 20);
		litest_touch_up(dev, 0);
		litest_wait_for_event(li);
		ev = libinput_get_event(li);
		tev = litest_is_touch_event(ev, LIBINPUT_EVENT_TOUCH_DOWN);

		x = libinput_event_touch_get_x_transformed(tev, width);
		y = libinput_event_touch_get_y_transformed(tev, height);

		/* rounding errors... */
#define almost_equal(a_, b_) \
		{ ck_assert_int_ge((a_) + 0.5, (b_) - 1); \
		  ck_assert_int_le((a_) + 0.5, (b_) + 1); }
		switch(i) {
		case 0: /* 0 deg */
			almost_equal(x, width * 0.8);
			almost_equal(y, height * 0.2);
			break;
		case 1: /* 90 deg cw */
			almost_equal(x, width * 0.8);
			almost_equal(y, height * 0.8);
			break;
		case 2: /* 180 deg cw */
			almost_equal(x, width * 0.2);
			almost_equal(y, height * 0.8);
			break;
		case 3: /* 270 deg cw */
			almost_equal(x, width * 0.2);
			almost_equal(y, height * 0.2);
			break;
		}
#undef almost_equal

		libinput_event_destroy(ev);
		litest_drain_events(li);
	}
}
END_TEST

START_TEST(touch_calibration_translation)
{
	struct libinput *li;
	struct litest_device *dev;
	struct libinput_event *ev;
	struct libinput_event_touch *tev;
	float matrix[6] = {
		1, 0, 0,
		0, 1, 0
	};

	float translate;
	double x, y;
	const int width = 640, height = 480;

	dev = litest_current_device();
	li = dev->libinput;

	/* translating from 0 up to 1 device width/height */
	for (translate = 0.1; translate <= 1; translate += 0.1) {
		libinput_device_config_calibration_set_matrix(dev->libinput_device,
							      matrix);
		litest_drain_events(li);

		litest_touch_down(dev, 0, 100, 100);
		litest_touch_up(dev, 0);

		litest_wait_for_event(li);
		ev = libinput_get_event(li);
		tev = litest_is_touch_event(ev, LIBINPUT_EVENT_TOUCH_DOWN);

		x = libinput_event_touch_get_x_transformed(tev, width);
		y = libinput_event_touch_get_y_transformed(tev, height);

		/* sigh. rounding errors */
		ck_assert_int_ge(round(x), width + round(width * matrix[2]) - 1);
		ck_assert_int_ge(round(y), height + round(height * matrix[5]) - 1);
		ck_assert_int_le(round(x), width + round(width * matrix[2]) + 1);
		ck_assert_int_le(round(y), height + round(height * matrix[5]) + 1);

		libinput_event_destroy(ev);
		litest_drain_events(li);

		matrix[2] = translate;
		matrix[5] = 1 - translate;
	}
}
END_TEST

START_TEST(touch_no_left_handed)
{
	struct litest_device *dev = litest_current_device();
	struct libinput_device *d = dev->libinput_device;
	enum libinput_config_status status;
	int rc;

	rc = libinput_device_config_left_handed_is_available(d);
	ck_assert_int_eq(rc, 0);

	rc = libinput_device_config_left_handed_get(d);
	ck_assert_int_eq(rc, 0);

	rc = libinput_device_config_left_handed_get_default(d);
	ck_assert_int_eq(rc, 0);

	status = libinput_device_config_left_handed_set(d, 0);
	ck_assert_int_eq(status, LIBINPUT_CONFIG_STATUS_UNSUPPORTED);
}
END_TEST

START_TEST(fake_mt_exists)
{
	struct litest_device *dev = litest_current_device();
	struct libinput *li = dev->libinput;
	struct libinput_event *event;
	struct libinput_device *device;

	litest_wait_for_event_of_type(li, LIBINPUT_EVENT_DEVICE_ADDED, -1);
	event = libinput_get_event(li);
	device = libinput_event_get_device(event);

	ck_assert(!libinput_device_has_capability(device,
						  LIBINPUT_DEVICE_CAP_TOUCH));

	/* This test may need fixing if we add other fake-mt devices that
	 * have different capabilities */
	ck_assert(libinput_device_has_capability(device,
						 LIBINPUT_DEVICE_CAP_POINTER));

	libinput_event_destroy(event);
}
END_TEST

START_TEST(fake_mt_no_touch_events)
{
	struct litest_device *dev = litest_current_device();
	struct libinput *li = dev->libinput;

	litest_drain_events(li);

	litest_touch_down(dev, 0, 50, 50);
	litest_touch_move_to(dev, 0, 50, 50, 70, 70, 5, 10);
	litest_touch_up(dev, 0);

	litest_touch_down(dev, 0, 50, 50);
	litest_touch_down(dev, 1, 70, 70);
	litest_touch_move_to(dev, 0, 50, 50, 90, 40, 10, 10);
	litest_touch_move_to(dev, 0, 70, 70, 40, 50, 10, 10);
	litest_touch_up(dev, 0);
	litest_touch_up(dev, 1);

	litest_assert_only_typed_events(li,
					LIBINPUT_EVENT_POINTER_MOTION_ABSOLUTE);
}
END_TEST

START_TEST(touch_protocol_a_init)
{
	struct litest_device *dev = litest_current_device();
	struct libinput *li = dev->libinput;
	struct libinput_device *device = dev->libinput_device;

	ck_assert_int_ne(libinput_next_event_type(li),
			 LIBINPUT_EVENT_NONE);

	ck_assert(libinput_device_has_capability(device,
						 LIBINPUT_DEVICE_CAP_TOUCH));
}
END_TEST

START_TEST(touch_protocol_a_touch)
{
	struct litest_device *dev = litest_current_device();
	struct libinput *li = dev->libinput;
	struct libinput_event *ev;
	struct libinput_event_touch *tev;
	double x, y, oldx, oldy;

	litest_drain_events(li);

	litest_touch_down(dev, 0, 5, 95);

	litest_wait_for_event_of_type(li, LIBINPUT_EVENT_TOUCH_DOWN, -1);

	ev = libinput_get_event(li);
	tev = litest_is_touch_event(ev, LIBINPUT_EVENT_TOUCH_DOWN);

	oldx = libinput_event_touch_get_x(tev);
	oldy = libinput_event_touch_get_y(tev);

	libinput_event_destroy(ev);

	litest_touch_move_to(dev, 0, 10, 90, 90, 10, 20, 1);
	litest_wait_for_event_of_type(li, LIBINPUT_EVENT_TOUCH_MOTION, -1);

	while ((ev = libinput_get_event(li))) {
		if (libinput_event_get_type(ev) ==
		    LIBINPUT_EVENT_TOUCH_FRAME) {
			libinput_event_destroy(ev);
			continue;
		}
		ck_assert_int_eq(libinput_event_get_type(ev),
				 LIBINPUT_EVENT_TOUCH_MOTION);

		tev = libinput_event_get_touch_event(ev);
		x = libinput_event_touch_get_x(tev);
		y = libinput_event_touch_get_y(tev);

		ck_assert_int_gt(x, oldx);
		ck_assert_int_lt(y, oldy);

		oldx = x;
		oldy = y;

		libinput_event_destroy(ev);
	}

	litest_touch_up(dev, 0);
	litest_wait_for_event_of_type(li, LIBINPUT_EVENT_TOUCH_UP, -1);
}
END_TEST

START_TEST(touch_protocol_a_2fg_touch)
{
	struct litest_device *dev = litest_current_device();
	struct libinput *li = dev->libinput;
	struct libinput_event *ev;
	struct libinput_event_touch *tev;
	int pos;

	litest_drain_events(li);

	litest_push_event_frame(dev);
	litest_touch_down(dev, 0, 5, 95);
	litest_touch_down(dev, 0, 95, 5);
	litest_pop_event_frame(dev);

	litest_wait_for_event_of_type(li, LIBINPUT_EVENT_TOUCH_DOWN, -1);

	ev = libinput_get_event(li);
	libinput_event_destroy(ev);

	litest_wait_for_event_of_type(li, LIBINPUT_EVENT_TOUCH_DOWN, -1);

	ev = libinput_get_event(li);
	libinput_event_destroy(ev);

	for (pos = 10; pos < 100; pos += 10) {
		litest_push_event_frame(dev);
		litest_touch_move_to(dev, 0, pos, 100 - pos, pos, 100 - pos, 1, 1);
		litest_touch_move_to(dev, 0, 100 - pos, pos, 100 - pos, pos, 1, 1);
		litest_pop_event_frame(dev);
		litest_wait_for_event_of_type(li, LIBINPUT_EVENT_TOUCH_MOTION, -1);
		ev = libinput_get_event(li);
		tev = libinput_event_get_touch_event(ev);
		ck_assert_int_eq(libinput_event_touch_get_slot(tev),
				0);
		libinput_event_destroy(ev);

		litest_wait_for_event_of_type(li, LIBINPUT_EVENT_TOUCH_MOTION, -1);
		ev = libinput_get_event(li);
		tev = libinput_event_get_touch_event(ev);
		ck_assert_int_eq(libinput_event_touch_get_slot(tev),
				1);
		libinput_event_destroy(ev);
	}

	litest_event(dev, EV_SYN, SYN_MT_REPORT, 0);
	litest_event(dev, EV_SYN, SYN_REPORT, 0);
	litest_wait_for_event_of_type(li, LIBINPUT_EVENT_TOUCH_UP, -1);
	litest_wait_for_event_of_type(li, LIBINPUT_EVENT_TOUCH_UP, -1);
}
END_TEST

<<<<<<< HEAD
START_TEST(touch_initial_state)
{
	struct litest_device *dev;
	struct libinput *libinput1, *libinput2;
	struct libinput_event *ev1, *ev2;
	struct libinput_event_touch *t1, *t2;
	struct libinput_device *device1, *device2;
	int axis = _i; /* looped test */

	dev = litest_current_device();
	device1 = dev->libinput_device;
	libinput_device_config_tap_set_enabled(device1,
					       LIBINPUT_CONFIG_TAP_DISABLED);

	libinput1 = dev->libinput;
	litest_touch_down(dev, 0, 40, 60);
	litest_touch_up(dev, 0);

	/* device is now on some x/y value */
	litest_drain_events(libinput1);

	libinput2 = litest_create_context();
	device2 = libinput_path_add_device(libinput2,
					   libevdev_uinput_get_devnode(
							       dev->uinput));
	libinput_device_config_tap_set_enabled(device2,
					       LIBINPUT_CONFIG_TAP_DISABLED);
	litest_drain_events(libinput2);

	if (axis == ABS_X)
		litest_touch_down(dev, 0, 40, 70);
	else
		litest_touch_down(dev, 0, 70, 60);
	litest_touch_up(dev, 0);

	litest_wait_for_event(libinput1);
	litest_wait_for_event(libinput2);

	while (libinput_next_event_type(libinput1)) {
		ev1 = libinput_get_event(libinput1);
		ev2 = libinput_get_event(libinput2);

		t1 = litest_is_touch_event(ev1, 0);
		t2 = litest_is_touch_event(ev2, 0);

		ck_assert_int_eq(libinput_event_get_type(ev1),
				 libinput_event_get_type(ev2));

		if (libinput_event_get_type(ev1) == LIBINPUT_EVENT_TOUCH_UP ||
		    libinput_event_get_type(ev1) == LIBINPUT_EVENT_TOUCH_FRAME)
			break;

		ck_assert_int_eq(libinput_event_touch_get_x(t1),
				 libinput_event_touch_get_x(t2));
		ck_assert_int_eq(libinput_event_touch_get_y(t1),
				 libinput_event_touch_get_y(t2));

		libinput_event_destroy(ev1);
		libinput_event_destroy(ev2);
	}

	libinput_event_destroy(ev1);
	libinput_event_destroy(ev2);

	libinput_unref(libinput2);
}
END_TEST

int
main(int argc, char **argv)
=======
void
litest_setup_tests(void)
>>>>>>> fcd1cbe5
{
	struct range axes = { ABS_X, ABS_Y + 1};

	litest_add("touch:frame", touch_frame_events, LITEST_TOUCH, LITEST_ANY);
	litest_add_no_device("touch:abs-transform", touch_abs_transform);
	litest_add_no_device("touch:many-slots", touch_many_slots);
	litest_add("touch:double-touch-down-up", touch_double_touch_down_up, LITEST_TOUCH, LITEST_ANY);
	litest_add("touch:calibration", touch_calibration_scale, LITEST_TOUCH, LITEST_TOUCHPAD);
	litest_add("touch:calibration", touch_calibration_scale, LITEST_SINGLE_TOUCH, LITEST_TOUCHPAD);
	litest_add("touch:calibration", touch_calibration_rotation, LITEST_TOUCH, LITEST_TOUCHPAD);
	litest_add("touch:calibration", touch_calibration_rotation, LITEST_SINGLE_TOUCH, LITEST_TOUCHPAD);
	litest_add("touch:calibration", touch_calibration_translation, LITEST_TOUCH, LITEST_TOUCHPAD);
	litest_add("touch:calibration", touch_calibration_translation, LITEST_SINGLE_TOUCH, LITEST_TOUCHPAD);

	litest_add("touch:left-handed", touch_no_left_handed, LITEST_TOUCH, LITEST_ANY);

	litest_add("touch:fake-mt", fake_mt_exists, LITEST_FAKE_MT, LITEST_ANY);
	litest_add("touch:fake-mt", fake_mt_no_touch_events, LITEST_FAKE_MT, LITEST_ANY);

	litest_add("touch:protocol a", touch_protocol_a_init, LITEST_PROTOCOL_A, LITEST_ANY);
	litest_add("touch:protocol a", touch_protocol_a_touch, LITEST_PROTOCOL_A, LITEST_ANY);
	litest_add("touch:protocol a", touch_protocol_a_2fg_touch, LITEST_PROTOCOL_A, LITEST_ANY);
<<<<<<< HEAD

	litest_add_ranged("touch:state", touch_initial_state, LITEST_TOUCH, LITEST_PROTOCOL_A, &axes);

	return litest_run(argc, argv);
=======
>>>>>>> fcd1cbe5
}<|MERGE_RESOLUTION|>--- conflicted
+++ resolved
@@ -582,7 +582,6 @@
 }
 END_TEST
 
-<<<<<<< HEAD
 START_TEST(touch_initial_state)
 {
 	struct litest_device *dev;
@@ -651,12 +650,8 @@
 }
 END_TEST
 
-int
-main(int argc, char **argv)
-=======
 void
 litest_setup_tests(void)
->>>>>>> fcd1cbe5
 {
 	struct range axes = { ABS_X, ABS_Y + 1};
 
@@ -679,11 +674,6 @@
 	litest_add("touch:protocol a", touch_protocol_a_init, LITEST_PROTOCOL_A, LITEST_ANY);
 	litest_add("touch:protocol a", touch_protocol_a_touch, LITEST_PROTOCOL_A, LITEST_ANY);
 	litest_add("touch:protocol a", touch_protocol_a_2fg_touch, LITEST_PROTOCOL_A, LITEST_ANY);
-<<<<<<< HEAD
 
 	litest_add_ranged("touch:state", touch_initial_state, LITEST_TOUCH, LITEST_PROTOCOL_A, &axes);
-
-	return litest_run(argc, argv);
-=======
->>>>>>> fcd1cbe5
 }