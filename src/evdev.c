/*
 * Copyright © 2010 Intel Corporation
 * Copyright © 2013 Jonas Ådahl
 *
 * Permission to use, copy, modify, distribute, and sell this software and
 * its documentation for any purpose is hereby granted without fee, provided
 * that the above copyright notice appear in all copies and that both that
 * copyright notice and this permission notice appear in supporting
 * documentation, and that the name of the copyright holders not be used in
 * advertising or publicity pertaining to distribution of the software
 * without specific, written prior permission.  The copyright holders make
 * no representations about the suitability of this software for any
 * purpose.  It is provided "as is" without express or implied warranty.
 *
 * THE COPYRIGHT HOLDERS DISCLAIM ALL WARRANTIES WITH REGARD TO THIS
 * SOFTWARE, INCLUDING ALL IMPLIED WARRANTIES OF MERCHANTABILITY AND
 * FITNESS, IN NO EVENT SHALL THE COPYRIGHT HOLDERS BE LIABLE FOR ANY
 * SPECIAL, INDIRECT OR CONSEQUENTIAL DAMAGES OR ANY DAMAGES WHATSOEVER
 * RESULTING FROM LOSS OF USE, DATA OR PROFITS, WHETHER IN AN ACTION OF
 * CONTRACT, NEGLIGENCE OR OTHER TORTIOUS ACTION, ARISING OUT OF OR IN
 * CONNECTION WITH THE USE OR PERFORMANCE OF THIS SOFTWARE.
 */

#include "config.h"

#include <errno.h>
#include <stdbool.h>
#include <stdlib.h>
#include <string.h>
#include "linux/input.h"
#include <unistd.h>
#include <fcntl.h>
#include <mtdev-plumbing.h>
#include <assert.h>
#include <time.h>
#include <math.h>

#include "libinput.h"
#include "evdev.h"
#include "filter.h"
#include "libinput-private.h"

#define DEFAULT_AXIS_STEP_DISTANCE 10
#define DEFAULT_MIDDLE_BUTTON_SCROLL_TIMEOUT 200

enum evdev_key_type {
	EVDEV_KEY_TYPE_NONE,
	EVDEV_KEY_TYPE_KEY,
	EVDEV_KEY_TYPE_BUTTON,
};

static void
hw_set_key_down(struct evdev_device *device, int code, int pressed)
{
	long_set_bit_state(device->hw_key_mask, code, pressed);
}

static int
hw_is_key_down(struct evdev_device *device, int code)
{
	return long_bit_is_set(device->hw_key_mask, code);
}

static int
get_key_down_count(struct evdev_device *device, int code)
{
	return device->key_count[code];
}

static int
update_key_down_count(struct evdev_device *device, int code, int pressed)
{
	int key_count;
	assert(code >= 0 && code < KEY_CNT);

	if (pressed) {
		key_count = ++device->key_count[code];
	} else {
		assert(device->key_count[code] > 0);
		key_count = --device->key_count[code];
	}

	if (key_count > 32) {
		log_bug_libinput(device->base.seat->libinput,
				 "Key count for %s reached abnormal values\n",
				 libevdev_event_code_get_name(EV_KEY, code));
	}

	return key_count;
}

void
evdev_keyboard_notify_key(struct evdev_device *device,
			  uint32_t time,
			  int key,
			  enum libinput_key_state state)
{
	int down_count;

	down_count = update_key_down_count(device, key, state);

	if ((state == LIBINPUT_KEY_STATE_PRESSED && down_count == 1) ||
	    (state == LIBINPUT_KEY_STATE_RELEASED && down_count == 0))
		keyboard_notify_key(&device->base, time, key, state);
}

void
evdev_pointer_notify_button(struct evdev_device *device,
			    uint32_t time,
			    int button,
			    enum libinput_button_state state)
{
	int down_count;

	down_count = update_key_down_count(device, button, state);

	if ((state == LIBINPUT_BUTTON_STATE_PRESSED && down_count == 1) ||
	    (state == LIBINPUT_BUTTON_STATE_RELEASED && down_count == 0))
		pointer_notify_button(&device->base, time, button, state);
}

void
evdev_device_led_update(struct evdev_device *device, enum libinput_led leds)
{
	static const struct {
		enum libinput_led weston;
		int evdev;
	} map[] = {
		{ LIBINPUT_LED_NUM_LOCK, LED_NUML },
		{ LIBINPUT_LED_CAPS_LOCK, LED_CAPSL },
		{ LIBINPUT_LED_SCROLL_LOCK, LED_SCROLLL },
	};
	struct input_event ev[ARRAY_LENGTH(map) + 1];
	unsigned int i;

	if (!(device->seat_caps & EVDEV_DEVICE_KEYBOARD))
		return;

	memset(ev, 0, sizeof(ev));
	for (i = 0; i < ARRAY_LENGTH(map); i++) {
		ev[i].type = EV_LED;
		ev[i].code = map[i].evdev;
		ev[i].value = !!(leds & map[i].weston);
	}
	ev[i].type = EV_SYN;
	ev[i].code = SYN_REPORT;

	i = write(device->fd, ev, sizeof ev);
	(void)i; /* no, we really don't care about the return value */
}

static void
transform_absolute(struct evdev_device *device, int32_t *x, int32_t *y)
{
	if (!device->abs.apply_calibration)
		return;

	matrix_mult_vec(&device->abs.calibration, x, y);
}

static inline double
scale_axis(const struct input_absinfo *absinfo, double val, double to_range)
{
	return (val - absinfo->minimum) * to_range /
		(absinfo->maximum - absinfo->minimum + 1);
}

double
evdev_device_transform_x(struct evdev_device *device,
			 double x,
			 uint32_t width)
{
	return scale_axis(device->abs.absinfo_x, x, width);
}

double
evdev_device_transform_y(struct evdev_device *device,
			 double y,
			 uint32_t height)
{
	return scale_axis(device->abs.absinfo_y, y, height);
}

static void
evdev_flush_pending_event(struct evdev_device *device, uint64_t time)
{
	struct libinput *libinput = device->base.seat->libinput;
	struct motion_params motion;
	int32_t cx, cy;
	int32_t x, y;
	int slot;
	int seat_slot;
	struct libinput_device *base = &device->base;
	struct libinput_seat *seat = base->seat;

	slot = device->mt.slot;

	switch (device->pending_event) {
	case EVDEV_NONE:
		return;
	case EVDEV_RELATIVE_MOTION:
		motion.dx = device->rel.dx;
		motion.dy = device->rel.dy;
		device->rel.dx = 0;
		device->rel.dy = 0;

		/* Use unaccelerated deltas for pointing stick scroll */
		if (device->scroll.has_middle_button_scroll &&
		    hw_is_key_down(device, BTN_MIDDLE)) {
			if (device->scroll.middle_button_scroll_active)
				evdev_post_scroll(device, time,
						  motion.dx, motion.dy);
			break;
		}

		/* Apply pointer acceleration. */
		filter_dispatch(device->pointer.filter, &motion, device, time);

		if (motion.dx == 0.0 && motion.dy == 0.0)
			break;

		pointer_notify_motion(base, time, motion.dx, motion.dy);
		break;
	case EVDEV_ABSOLUTE_MT_DOWN:
		if (!(device->seat_caps & EVDEV_DEVICE_TOUCH))
			break;

		if (device->mt.slots[slot].seat_slot != -1) {
			log_bug_kernel(libinput,
				       "%s: Driver sent multiple touch down for the "
				       "same slot", device->devnode);
			break;
		}

		seat_slot = ffs(~seat->slot_map) - 1;
		device->mt.slots[slot].seat_slot = seat_slot;

		if (seat_slot == -1)
			break;

		seat->slot_map |= 1 << seat_slot;
		x = device->mt.slots[slot].x;
		y = device->mt.slots[slot].y;
		transform_absolute(device, &x, &y);

		touch_notify_touch_down(base, time, slot, seat_slot, x, y);
		break;
	case EVDEV_ABSOLUTE_MT_MOTION:
		if (!(device->seat_caps & EVDEV_DEVICE_TOUCH))
			break;

		seat_slot = device->mt.slots[slot].seat_slot;
		x = device->mt.slots[slot].x;
		y = device->mt.slots[slot].y;

		if (seat_slot == -1)
			break;

		transform_absolute(device, &x, &y);
		touch_notify_touch_motion(base, time, slot, seat_slot, x, y);
		break;
	case EVDEV_ABSOLUTE_MT_UP:
		if (!(device->seat_caps & EVDEV_DEVICE_TOUCH))
			break;

		seat_slot = device->mt.slots[slot].seat_slot;
		device->mt.slots[slot].seat_slot = -1;

		if (seat_slot == -1)
			break;

		seat->slot_map &= ~(1 << seat_slot);

		touch_notify_touch_up(base, time, slot, seat_slot);
		break;
	case EVDEV_ABSOLUTE_TOUCH_DOWN:
		if (!(device->seat_caps & EVDEV_DEVICE_TOUCH))
			break;

		if (device->abs.seat_slot != -1) {
			log_bug_kernel(libinput,
				       "%s: Driver sent multiple touch down for the "
				       "same slot", device->devnode);
			break;
		}

		seat_slot = ffs(~seat->slot_map) - 1;
		device->abs.seat_slot = seat_slot;

		if (seat_slot == -1)
			break;

		seat->slot_map |= 1 << seat_slot;

		cx = device->abs.x;
		cy = device->abs.y;
		transform_absolute(device, &cx, &cy);

		touch_notify_touch_down(base, time, -1, seat_slot, cx, cy);
		break;
	case EVDEV_ABSOLUTE_MOTION:
		cx = device->abs.x;
		cy = device->abs.y;
		transform_absolute(device, &cx, &cy);
		x = cx;
		y = cy;

		if (device->seat_caps & EVDEV_DEVICE_TOUCH) {
			seat_slot = device->abs.seat_slot;

			if (seat_slot == -1)
				break;

			touch_notify_touch_motion(base, time, -1, seat_slot, x, y);
		} else if (device->seat_caps & EVDEV_DEVICE_POINTER) {
			pointer_notify_motion_absolute(base, time, x, y);
		}
		break;
	case EVDEV_ABSOLUTE_TOUCH_UP:
		if (!(device->seat_caps & EVDEV_DEVICE_TOUCH))
			break;

		seat_slot = device->abs.seat_slot;
		device->abs.seat_slot = -1;

		if (seat_slot == -1)
			break;

		seat->slot_map &= ~(1 << seat_slot);

		touch_notify_touch_up(base, time, -1, seat_slot);
		break;
	default:
		assert(0 && "Unknown pending event type");
		break;
	}

	device->pending_event = EVDEV_NONE;
}

static enum evdev_key_type
get_key_type(uint16_t code)
{
	if (code == BTN_TOUCH)
		return EVDEV_KEY_TYPE_NONE;

	if (code >= KEY_ESC && code <= KEY_MICMUTE)
		return EVDEV_KEY_TYPE_KEY;
	if (code >= BTN_MISC && code <= BTN_GEAR_UP)
		return EVDEV_KEY_TYPE_BUTTON;
	if (code >= KEY_OK && code <= KEY_LIGHTS_TOGGLE)
		return EVDEV_KEY_TYPE_KEY;
	if (code >= BTN_DPAD_UP && code <= BTN_TRIGGER_HAPPY40)
		return EVDEV_KEY_TYPE_BUTTON;
	return EVDEV_KEY_TYPE_NONE;
}

static void
evdev_middle_button_scroll_timeout(uint64_t time, void *data)
{
	struct evdev_device *device = data;

	device->scroll.middle_button_scroll_active = true;
}

static void
evdev_middle_button_scroll_button(struct evdev_device *device,
				 uint64_t time, int is_press)
{
	if (is_press) {
		libinput_timer_set(&device->scroll.timer,
				time + DEFAULT_MIDDLE_BUTTON_SCROLL_TIMEOUT);
	} else {
		libinput_timer_cancel(&device->scroll.timer);
		if (device->scroll.middle_button_scroll_active) {
			evdev_stop_scroll(device, time);
			device->scroll.middle_button_scroll_active = false;
		} else {
			/* If the button is released quickly enough emit the
			 * button press/release events. */
			evdev_pointer_notify_button(device, time, BTN_MIDDLE,
					LIBINPUT_BUTTON_STATE_PRESSED);
			evdev_pointer_notify_button(device, time, BTN_MIDDLE,
					LIBINPUT_BUTTON_STATE_RELEASED);
		}
	}
}

static void
evdev_process_touch_button(struct evdev_device *device,
			   uint64_t time, int value)
{
	if (device->pending_event != EVDEV_NONE &&
	    device->pending_event != EVDEV_ABSOLUTE_MOTION)
		evdev_flush_pending_event(device, time);

	device->pending_event = (value ?
				 EVDEV_ABSOLUTE_TOUCH_DOWN :
				 EVDEV_ABSOLUTE_TOUCH_UP);
}

static inline void
evdev_process_key(struct evdev_device *device,
		  struct input_event *e, uint64_t time)
{
	enum evdev_key_type type;

	/* ignore kernel key repeat */
	if (e->value == 2)
		return;

	if (e->code == BTN_TOUCH) {
		if (!device->is_mt)
			evdev_process_touch_button(device, time, e->value);
		return;
	}

	evdev_flush_pending_event(device, time);

	type = get_key_type(e->code);

	/* Ignore key release events from the kernel for keys that libinput
	 * never got a pressed event for. */
	if (e->value == 0) {
		switch (type) {
		case EVDEV_KEY_TYPE_NONE:
			break;
		case EVDEV_KEY_TYPE_KEY:
		case EVDEV_KEY_TYPE_BUTTON:
			if (!hw_is_key_down(device, e->code))
				return;
		}
	}

	hw_set_key_down(device, e->code, e->value);

	switch (type) {
	case EVDEV_KEY_TYPE_NONE:
		break;
	case EVDEV_KEY_TYPE_KEY:
		evdev_keyboard_notify_key(
			device,
			time,
			e->code,
			e->value ? LIBINPUT_KEY_STATE_PRESSED :
				   LIBINPUT_KEY_STATE_RELEASED);
		break;
	case EVDEV_KEY_TYPE_BUTTON:
		if (device->scroll.has_middle_button_scroll &&
		    e->code == BTN_MIDDLE) {
			evdev_middle_button_scroll_button(device, time,
							  e->value);
			break;
		}
		evdev_pointer_notify_button(
			device,
			time,
			e->code,
			e->value ? LIBINPUT_BUTTON_STATE_PRESSED :
				   LIBINPUT_BUTTON_STATE_RELEASED);
		break;
	}
}

static void
evdev_process_touch(struct evdev_device *device,
		    struct input_event *e,
		    uint64_t time)
{
	switch (e->code) {
	case ABS_MT_SLOT:
		evdev_flush_pending_event(device, time);
		device->mt.slot = e->value;
		break;
	case ABS_MT_TRACKING_ID:
		if (device->pending_event != EVDEV_NONE &&
		    device->pending_event != EVDEV_ABSOLUTE_MT_MOTION)
			evdev_flush_pending_event(device, time);
		if (e->value >= 0)
			device->pending_event = EVDEV_ABSOLUTE_MT_DOWN;
		else
			device->pending_event = EVDEV_ABSOLUTE_MT_UP;
		break;
	case ABS_MT_POSITION_X:
		device->mt.slots[device->mt.slot].x = e->value;
		if (device->pending_event == EVDEV_NONE)
			device->pending_event = EVDEV_ABSOLUTE_MT_MOTION;
		break;
	case ABS_MT_POSITION_Y:
		device->mt.slots[device->mt.slot].y = e->value;
		if (device->pending_event == EVDEV_NONE)
			device->pending_event = EVDEV_ABSOLUTE_MT_MOTION;
		break;
	}
}

static inline void
evdev_process_absolute_motion(struct evdev_device *device,
			      struct input_event *e)
{
	switch (e->code) {
	case ABS_X:
		device->abs.x = e->value;
		if (device->pending_event == EVDEV_NONE)
			device->pending_event = EVDEV_ABSOLUTE_MOTION;
		break;
	case ABS_Y:
		device->abs.y = e->value;
		if (device->pending_event == EVDEV_NONE)
			device->pending_event = EVDEV_ABSOLUTE_MOTION;
		break;
	}
}

static inline void
evdev_process_relative(struct evdev_device *device,
		       struct input_event *e, uint64_t time)
{
	struct libinput_device *base = &device->base;

	switch (e->code) {
	case REL_X:
		if (device->pending_event != EVDEV_RELATIVE_MOTION)
			evdev_flush_pending_event(device, time);
		device->rel.dx += e->value;
		device->pending_event = EVDEV_RELATIVE_MOTION;
		break;
	case REL_Y:
		if (device->pending_event != EVDEV_RELATIVE_MOTION)
			evdev_flush_pending_event(device, time);
		device->rel.dy += e->value;
		device->pending_event = EVDEV_RELATIVE_MOTION;
		break;
	case REL_WHEEL:
		evdev_flush_pending_event(device, time);
		pointer_notify_axis(
			base,
			time,
			LIBINPUT_POINTER_AXIS_SCROLL_VERTICAL,
			-1 * e->value * DEFAULT_AXIS_STEP_DISTANCE);
		break;
	case REL_HWHEEL:
		evdev_flush_pending_event(device, time);
		switch (e->value) {
		case -1:
			/* Scroll left */
		case 1:
			/* Scroll right */
			pointer_notify_axis(
				base,
				time,
				LIBINPUT_POINTER_AXIS_SCROLL_HORIZONTAL,
				e->value * DEFAULT_AXIS_STEP_DISTANCE);
			break;
		default:
			break;

		}
	}
}

static inline void
evdev_process_absolute(struct evdev_device *device,
		       struct input_event *e,
		       uint64_t time)
{
	if (device->is_mt) {
		evdev_process_touch(device, e, time);
	} else {
		evdev_process_absolute_motion(device, e);
	}
}

static inline int
evdev_need_touch_frame(struct evdev_device *device)
{
	if (!(device->seat_caps & EVDEV_DEVICE_TOUCH))
		return 0;

	switch (device->pending_event) {
	case EVDEV_NONE:
	case EVDEV_RELATIVE_MOTION:
		break;
	case EVDEV_ABSOLUTE_MT_DOWN:
	case EVDEV_ABSOLUTE_MT_MOTION:
	case EVDEV_ABSOLUTE_MT_UP:
	case EVDEV_ABSOLUTE_TOUCH_DOWN:
	case EVDEV_ABSOLUTE_TOUCH_UP:
	case EVDEV_ABSOLUTE_MOTION:
		return 1;
	}

	return 0;
}

static void
evdev_tag_external_mouse(struct evdev_device *device,
			 struct udev_device *udev_device)
{
	int bustype;

	bustype = libevdev_get_id_bustype(device->evdev);
	if (bustype == BUS_USB || bustype == BUS_BLUETOOTH) {
		if (device->seat_caps & EVDEV_DEVICE_POINTER)
			device->tags |= EVDEV_TAG_EXTERNAL_MOUSE;
	}
}

static void
evdev_tag_trackpoint(struct evdev_device *device,
		     struct udev_device *udev_device)
{
	if (libevdev_has_property(device->evdev, INPUT_PROP_POINTING_STICK))
		device->tags |= EVDEV_TAG_TRACKPOINT;
}

static void
fallback_process(struct evdev_dispatch *dispatch,
		 struct evdev_device *device,
		 struct input_event *event,
		 uint64_t time)
{
	int need_frame = 0;

	switch (event->type) {
	case EV_REL:
		evdev_process_relative(device, event, time);
		break;
	case EV_ABS:
		evdev_process_absolute(device, event, time);
		break;
	case EV_KEY:
		evdev_process_key(device, event, time);
		break;
	case EV_SYN:
		need_frame = evdev_need_touch_frame(device);
		evdev_flush_pending_event(device, time);
		if (need_frame)
			touch_notify_frame(&device->base, time);
		break;
	}
}

static void
fallback_destroy(struct evdev_dispatch *dispatch)
{
	free(dispatch);
}

static void
fallback_tag_device(struct evdev_device *device,
		    struct udev_device *udev_device)
{
	evdev_tag_external_mouse(device, udev_device);
	evdev_tag_trackpoint(device, udev_device);
}

static int
evdev_calibration_has_matrix(struct libinput_device *libinput_device)
{
	struct evdev_device *device = (struct evdev_device*)libinput_device;

	return device->abs.absinfo_x && device->abs.absinfo_y;
}

static enum libinput_config_status
evdev_calibration_set_matrix(struct libinput_device *libinput_device,
			     const float matrix[6])
{
	struct evdev_device *device = (struct evdev_device*)libinput_device;

	evdev_device_calibrate(device, matrix);

	return LIBINPUT_CONFIG_STATUS_SUCCESS;
}

static int
evdev_calibration_get_matrix(struct libinput_device *libinput_device,
			     float matrix[6])
{
	struct evdev_device *device = (struct evdev_device*)libinput_device;

	matrix_to_farray6(&device->abs.usermatrix, matrix);

	return !matrix_is_identity(&device->abs.usermatrix);
}

static int
evdev_calibration_get_default_matrix(struct libinput_device *libinput_device,
				     float matrix[6])
{
	struct evdev_device *device = (struct evdev_device*)libinput_device;

	matrix_to_farray6(&device->abs.default_calibration, matrix);

	return !matrix_is_identity(&device->abs.default_calibration);
}

struct evdev_dispatch_interface fallback_interface = {
	fallback_process,
	fallback_destroy,
	NULL, /* device_added */
	NULL, /* device_removed */
	NULL, /* device_suspended */
	NULL, /* device_resumed */
	fallback_tag_device,
};

static uint32_t
evdev_sendevents_get_modes(struct libinput_device *device)
{
	return LIBINPUT_CONFIG_SEND_EVENTS_ENABLED |
	       LIBINPUT_CONFIG_SEND_EVENTS_DISABLED;
}

static enum libinput_config_status
evdev_sendevents_set_mode(struct libinput_device *device,
			  enum libinput_config_send_events_mode mode)
{
	struct evdev_device *evdev = (struct evdev_device*)device;
	struct evdev_dispatch *dispatch = evdev->dispatch;

	if (mode == dispatch->sendevents.current_mode)
		return LIBINPUT_CONFIG_STATUS_SUCCESS;

	switch(mode) {
	case LIBINPUT_CONFIG_SEND_EVENTS_ENABLED:
		evdev_device_resume(evdev);
		break;
	case LIBINPUT_CONFIG_SEND_EVENTS_DISABLED:
		evdev_device_suspend(evdev);
		break;
	default:
		return LIBINPUT_CONFIG_STATUS_UNSUPPORTED;
	}

	dispatch->sendevents.current_mode = mode;

	return LIBINPUT_CONFIG_STATUS_SUCCESS;
}

static enum libinput_config_send_events_mode
evdev_sendevents_get_mode(struct libinput_device *device)
{
	struct evdev_device *evdev = (struct evdev_device*)device;
	struct evdev_dispatch *dispatch = evdev->dispatch;

	return dispatch->sendevents.current_mode;
}

static enum libinput_config_send_events_mode
evdev_sendevents_get_default_mode(struct libinput_device *device)
{
	return LIBINPUT_CONFIG_SEND_EVENTS_ENABLED;
}

static struct evdev_dispatch *
fallback_dispatch_create(struct libinput_device *device)
{
	struct evdev_dispatch *dispatch = zalloc(sizeof *dispatch);
	if (dispatch == NULL)
		return NULL;

	dispatch->interface = &fallback_interface;

	device->config.calibration = &dispatch->calibration;

	dispatch->calibration.has_matrix = evdev_calibration_has_matrix;
	dispatch->calibration.set_matrix = evdev_calibration_set_matrix;
	dispatch->calibration.get_matrix = evdev_calibration_get_matrix;
	dispatch->calibration.get_default_matrix = evdev_calibration_get_default_matrix;

	device->config.sendevents = &dispatch->sendevents.config;

	dispatch->sendevents.current_mode = LIBINPUT_CONFIG_SEND_EVENTS_ENABLED;
	dispatch->sendevents.config.get_modes = evdev_sendevents_get_modes;
	dispatch->sendevents.config.set_mode = evdev_sendevents_set_mode;
	dispatch->sendevents.config.get_mode = evdev_sendevents_get_mode;
	dispatch->sendevents.config.get_default_mode = evdev_sendevents_get_default_mode;

	return dispatch;
}

static inline void
evdev_process_event(struct evdev_device *device, struct input_event *e)
{
	struct evdev_dispatch *dispatch = device->dispatch;
	uint64_t time = e->time.tv_sec * 1000ULL + e->time.tv_usec / 1000;

	dispatch->interface->process(dispatch, device, e, time);
}

static inline void
evdev_device_dispatch_one(struct evdev_device *device,
			  struct input_event *ev)
{
	if (!device->mtdev) {
		evdev_process_event(device, ev);
	} else {
		mtdev_put_event(device->mtdev, ev);
		if (libevdev_event_is_code(ev, EV_SYN, SYN_REPORT)) {
			while (!mtdev_empty(device->mtdev)) {
				struct input_event e;
				mtdev_get_event(device->mtdev, &e);
				evdev_process_event(device, &e);
			}
		}
	}
}

static int
evdev_sync_device(struct evdev_device *device)
{
	struct input_event ev;
	int rc;

	do {
		rc = libevdev_next_event(device->evdev,
					 LIBEVDEV_READ_FLAG_SYNC, &ev);
		if (rc < 0)
			break;
		evdev_device_dispatch_one(device, &ev);
	} while (rc == LIBEVDEV_READ_STATUS_SYNC);

	return rc == -EAGAIN ? 0 : rc;
}

static void
evdev_device_dispatch(void *data)
{
	struct evdev_device *device = data;
	struct libinput *libinput = device->base.seat->libinput;
	struct input_event ev;
	int rc;

	/* If the compositor is repainting, this function is called only once
	 * per frame and we have to process all the events available on the
	 * fd, otherwise there will be input lag. */
	do {
		rc = libevdev_next_event(device->evdev,
					 LIBEVDEV_READ_FLAG_NORMAL, &ev);
		if (rc == LIBEVDEV_READ_STATUS_SYNC) {
			/* send one more sync event so we handle all
			   currently pending events before we sync up
			   to the current state */
			ev.code = SYN_REPORT;
			evdev_device_dispatch_one(device, &ev);

			rc = evdev_sync_device(device);
			if (rc == 0)
				rc = LIBEVDEV_READ_STATUS_SUCCESS;
		} else if (rc == LIBEVDEV_READ_STATUS_SUCCESS) {
			evdev_device_dispatch_one(device, &ev);
		}
	} while (rc == LIBEVDEV_READ_STATUS_SUCCESS);

	if (rc != -EAGAIN && rc != -EINTR) {
		libinput_remove_source(libinput, device->source);
		device->source = NULL;
	}
}

static int
configure_pointer_acceleration(struct evdev_device *device)
{
	device->pointer.filter =
		create_pointer_accelator_filter(
			pointer_accel_profile_smooth_simple);
	if (!device->pointer.filter)
		return -1;

	return 0;
}


static inline int
evdev_need_mtdev(struct evdev_device *device)
{
	struct libevdev *evdev = device->evdev;

	return (libevdev_has_event_code(evdev, EV_ABS, ABS_MT_POSITION_X) &&
		libevdev_has_event_code(evdev, EV_ABS, ABS_MT_POSITION_Y) &&
		!libevdev_has_event_code(evdev, EV_ABS, ABS_MT_SLOT));
}

static void
evdev_tag_device(struct evdev_device *device)
{
	struct udev *udev;
	struct udev_device *udev_device = NULL;

	udev = udev_new();
	if (!udev)
		return;

	udev_device = udev_device_new_from_syspath(udev, device->syspath);
	if (udev_device) {
		if (device->dispatch->interface->tag_device)
			device->dispatch->interface->tag_device(device, udev_device);
		udev_device_unref(udev_device);
	}
	udev_unref(udev);
}

static int
evdev_configure_device(struct evdev_device *device)
{
	struct libinput *libinput = device->base.seat->libinput;
	struct libevdev *evdev = device->evdev;
	const struct input_absinfo *absinfo;
	struct input_absinfo fixed;
	int has_abs, has_rel, has_mt;
	int has_button, has_keyboard, has_touch;
	struct mt_slot *slots;
	int num_slots;
	int active_slot;
	int slot;
	unsigned int i;

	has_rel = 0;
	has_abs = 0;
	has_mt = 0;
	has_button = 0;
	has_keyboard = 0;
	has_touch = 0;

	if (libevdev_has_event_type(evdev, EV_ABS)) {

		if ((absinfo = libevdev_get_abs_info(evdev, ABS_X))) {
			if (absinfo->resolution == 0) {
				fixed = *absinfo;
				fixed.resolution = 1;
				libevdev_set_abs_info(evdev, ABS_X, &fixed);
				device->abs.fake_resolution = 1;
			}
			device->abs.absinfo_x = absinfo;
			has_abs = 1;
		}
		if ((absinfo = libevdev_get_abs_info(evdev, ABS_Y))) {
			if (absinfo->resolution == 0) {
				fixed = *absinfo;
				fixed.resolution = 1;
				libevdev_set_abs_info(evdev, ABS_Y, &fixed);
				device->abs.fake_resolution = 1;
			}
			device->abs.absinfo_y = absinfo;
			has_abs = 1;
		}
                /* We only handle the slotted Protocol B in weston.
                   Devices with ABS_MT_POSITION_* but not ABS_MT_SLOT
                   require mtdev for conversion. */
		if (libevdev_has_event_code(evdev, EV_ABS, ABS_MT_POSITION_X) &&
		    libevdev_has_event_code(evdev, EV_ABS, ABS_MT_POSITION_Y)) {
			absinfo = libevdev_get_abs_info(evdev, ABS_MT_POSITION_X);
			if (absinfo->resolution == 0) {
				fixed = *absinfo;
				fixed.resolution = 1;
				libevdev_set_abs_info(evdev,
						      ABS_MT_POSITION_X,
						      &fixed);
				device->abs.fake_resolution = 1;
			}
			device->abs.absinfo_x = absinfo;
			absinfo = libevdev_get_abs_info(evdev, ABS_MT_POSITION_Y);
			if (absinfo->resolution == 0) {
				fixed = *absinfo;
				fixed.resolution = 1;
				libevdev_set_abs_info(evdev,
						      ABS_MT_POSITION_Y,
						      &fixed);
				device->abs.fake_resolution = 1;
			}
			device->abs.absinfo_y = absinfo;
			device->is_mt = 1;
			has_touch = 1;
			has_mt = 1;

			if (evdev_need_mtdev(device)) {
				device->mtdev = mtdev_new_open(device->fd);
				if (!device->mtdev)
					return -1;

				num_slots = device->mtdev->caps.slot.maximum;
				if (device->mtdev->caps.slot.minimum < 0 ||
				    num_slots <= 0)
					return -1;
				active_slot = device->mtdev->caps.slot.value;
			} else {
				num_slots = libevdev_get_num_slots(device->evdev);
				active_slot = libevdev_get_current_slot(evdev);
			}

			slots = calloc(num_slots, sizeof(struct mt_slot));
			if (!slots)
				return -1;

			for (slot = 0; slot < num_slots; ++slot) {
				slots[slot].seat_slot = -1;
				slots[slot].x = 0;
				slots[slot].y = 0;
			}
			device->mt.slots = slots;
			device->mt.slots_len = num_slots;
			device->mt.slot = active_slot;
		}
	}

	if (libevdev_has_property(evdev, INPUT_PROP_POINTING_STICK)) {
		libinput_timer_init(&device->scroll.timer,
				    device->base.seat->libinput,
				    evdev_middle_button_scroll_timeout,
				    device);
		device->scroll.has_middle_button_scroll = true;
	}

	if (libevdev_has_event_code(evdev, EV_REL, REL_X) ||
	    libevdev_has_event_code(evdev, EV_REL, REL_Y))
		has_rel = 1;

	if (libevdev_has_event_type(evdev, EV_KEY)) {
		if (!libevdev_has_property(evdev, INPUT_PROP_DIRECT) &&
		    libevdev_has_event_code(evdev, EV_KEY, BTN_TOOL_FINGER) &&
		    !libevdev_has_event_code(evdev, EV_KEY, BTN_TOOL_PEN) &&
		    (has_abs || has_mt)) {
			device->dispatch = evdev_mt_touchpad_create(device);
			log_info(libinput,
				 "input device '%s', %s is a touchpad\n",
				 device->devname, device->devnode);
<<<<<<< HEAD
		} else if (!libevdev_has_event_code(device->evdev, EV_KEY, BTN_TOOL_FINGER) &&
			   libevdev_has_event_code(device->evdev, EV_KEY, BTN_TOOL_PEN) &&
			   has_abs) {
			device->dispatch = evdev_tablet_create(device);
			device->seat_caps |= EVDEV_DEVICE_TABLET;
			log_info(libinput,
				 "input device '%s', %s is a tablet\n",
				 device->devname, device->devnode);
		}

		for (i = KEY_ESC; i < KEY_MAX; i++) {
			if (i >= BTN_MISC && i < KEY_OK)
				continue;
=======
			return device->dispatch == NULL ? -1 : 0;
		}

		for (i = 0; i < KEY_MAX; i++) {
>>>>>>> fa363ed0
			if (libevdev_has_event_code(evdev, EV_KEY, i)) {
				switch (get_key_type(i)) {
				case EVDEV_KEY_TYPE_NONE:
					break;
				case EVDEV_KEY_TYPE_KEY:
					has_keyboard = 1;
					break;
				case EVDEV_KEY_TYPE_BUTTON:
					has_button = 1;
					break;
				}
			}
		}

		if (libevdev_has_event_code(evdev, EV_KEY, BTN_TOUCH))
			has_touch = 1;
	}
	if (libevdev_has_event_type(evdev, EV_LED))
		has_keyboard = 1;

	if ((has_abs || has_rel) && has_button) {
		if (configure_pointer_acceleration(device) == -1)
			return -1;

		device->seat_caps |= EVDEV_DEVICE_POINTER;

		log_info(libinput,
			 "input device '%s', %s is a pointer caps =%s%s%s\n",
			 device->devname, device->devnode,
			 has_abs ? " absolute-motion" : "",
			 has_rel ? " relative-motion": "",
			 has_button ? " button" : "");
	}
	if (has_keyboard) {
		device->seat_caps |= EVDEV_DEVICE_KEYBOARD;
		log_info(libinput,
			 "input device '%s', %s is a keyboard\n",
			 device->devname, device->devnode);
	}
	if (has_touch && !has_button) {
		device->seat_caps |= EVDEV_DEVICE_TOUCH;
		log_info(libinput,
			 "input device '%s', %s is a touch device\n",
			 device->devname, device->devnode);
	}

	return 0;
}

static void
evdev_notify_added_device(struct evdev_device *device)
{
	struct libinput_device *dev;

	list_for_each(dev, &device->base.seat->devices_list, link) {
		struct evdev_device *d = (struct evdev_device*)dev;
		if (dev == &device->base)
			continue;

		/* Notify existing device d about addition of device device */
		if (d->dispatch->interface->device_added)
			d->dispatch->interface->device_added(d, device);

		/* Notify new device device about existing device d */
		if (device->dispatch->interface->device_added)
			device->dispatch->interface->device_added(device, d);

		/* Notify new device device if existing device d is suspended */
		if (d->suspended && device->dispatch->interface->device_suspended)
			device->dispatch->interface->device_suspended(device, d);
	}

	notify_added_device(&device->base);
}

struct evdev_device *
evdev_device_create(struct libinput_seat *seat,
		    const char *devnode,
		    const char *sysname,
		    const char *syspath)
{
	struct libinput *libinput = seat->libinput;
	struct evdev_device *device;
	int rc;
	int fd;
	int unhandled_device = 0;

	/* Use non-blocking mode so that we can loop on read on
	 * evdev_device_data() until all events on the fd are
	 * read.  mtdev_get() also expects this. */
	fd = open_restricted(libinput, devnode, O_RDWR | O_NONBLOCK);
	if (fd < 0) {
		log_info(libinput,
			 "opening input device '%s' failed (%s).\n",
			 devnode, strerror(-fd));
		return NULL;
	}

	device = zalloc(sizeof *device);
	if (device == NULL)
		return NULL;

	libinput_device_init(&device->base, seat);
	libinput_seat_ref(seat);

	rc = libevdev_new_from_fd(fd, &device->evdev);
	if (rc != 0)
		goto err;

	libevdev_set_clock_id(device->evdev, CLOCK_MONOTONIC);

	device->seat_caps = 0;
	device->is_mt = 0;
	device->mtdev = NULL;
	device->devnode = strdup(devnode);
	device->sysname = strdup(sysname);
	device->syspath = strdup(syspath);
	device->rel.dx = 0;
	device->rel.dy = 0;
	device->abs.seat_slot = -1;
	device->dispatch = NULL;
	device->fd = fd;
	device->pending_event = EVDEV_NONE;
	device->devname = libevdev_get_name(device->evdev);
	device->scroll.threshold = 5.0; /* Default may be overridden */
	device->scroll.direction = 0;

	matrix_init_identity(&device->abs.calibration);
	matrix_init_identity(&device->abs.usermatrix);
	matrix_init_identity(&device->abs.default_calibration);

	if (evdev_configure_device(device) == -1)
		goto err;

	if (device->seat_caps == 0) {
		unhandled_device = 1;
		goto err;
	}

	/* If the dispatch was not set up use the fallback. */
	if (device->dispatch == NULL)
		device->dispatch = fallback_dispatch_create(&device->base);
	if (device->dispatch == NULL)
		goto err;

	device->source =
		libinput_add_fd(libinput, fd, evdev_device_dispatch, device);
	if (!device->source)
		goto err;

	list_insert(seat->devices_list.prev, &device->base.link);

	evdev_tag_device(device);
	evdev_notify_added_device(device);

	return device;

err:
	if (fd >= 0)
		close_restricted(libinput, fd);
	evdev_device_destroy(device);

	return unhandled_device ? EVDEV_UNHANDLED_DEVICE :  NULL;
}

int
evdev_device_get_keys(struct evdev_device *device, char *keys, size_t size)
{
	memset(keys, 0, size);
	return 0;
}

const char *
evdev_device_get_output(struct evdev_device *device)
{
	return device->output_name;
}

const char *
evdev_device_get_sysname(struct evdev_device *device)
{
	return device->sysname;
}

const char *
evdev_device_get_name(struct evdev_device *device)
{
	return device->devname;
}

unsigned int
evdev_device_get_id_product(struct evdev_device *device)
{
	return libevdev_get_id_product(device->evdev);
}

unsigned int
evdev_device_get_id_vendor(struct evdev_device *device)
{
	return libevdev_get_id_vendor(device->evdev);
}

void
evdev_device_set_default_calibration(struct evdev_device *device,
				     const float calibration[6])
{
	matrix_from_farray6(&device->abs.default_calibration, calibration);
	evdev_device_calibrate(device, calibration);
}

void
evdev_device_calibrate(struct evdev_device *device,
		       const float calibration[6])
{
	struct matrix scale,
		      translate,
		      transform;
	double sx, sy;

	matrix_from_farray6(&transform, calibration);
	device->abs.apply_calibration = !matrix_is_identity(&transform);

	if (!device->abs.apply_calibration) {
		matrix_init_identity(&device->abs.calibration);
		return;
	}

	sx = device->abs.absinfo_x->maximum - device->abs.absinfo_x->minimum + 1;
	sy = device->abs.absinfo_y->maximum - device->abs.absinfo_y->minimum + 1;

	/* The transformation matrix is in the form:
	 *  [ a b c ]
	 *  [ d e f ]
	 *  [ 0 0 1 ]
	 * Where a, e are the scale components, a, b, d, e are the rotation
	 * component (combined with scale) and c and f are the translation
	 * component. The translation component in the input matrix must be
	 * normalized to multiples of the device width and height,
	 * respectively. e.g. c == 1 shifts one device-width to the right.
	 *
	 * We pre-calculate a single matrix to apply to event coordinates:
	 *     M = Un-Normalize * Calibration * Normalize
	 *
	 * Normalize: scales the device coordinates to [0,1]
	 * Calibration: user-supplied matrix
	 * Un-Normalize: scales back up to device coordinates
	 * Matrix maths requires the normalize/un-normalize in reverse
	 * order.
	 */

	/* back up the user matrix so we can return it on request */
	matrix_from_farray6(&device->abs.usermatrix, calibration);

	/* Un-Normalize */
	matrix_init_translate(&translate,
			      device->abs.absinfo_x->minimum,
			      device->abs.absinfo_y->minimum);
	matrix_init_scale(&scale, sx, sy);
	matrix_mult(&scale, &translate, &scale);

	/* Calibration */
	matrix_mult(&transform, &scale, &transform);

	/* Normalize */
	matrix_init_translate(&translate,
			      -device->abs.absinfo_x->minimum/sx,
			      -device->abs.absinfo_y->minimum/sy);
	matrix_init_scale(&scale, 1.0/sx, 1.0/sy);
	matrix_mult(&scale, &translate, &scale);

	/* store final matrix in device */
	matrix_mult(&device->abs.calibration, &transform, &scale);
}

int
evdev_device_has_capability(struct evdev_device *device,
			    enum libinput_device_capability capability)
{
	switch (capability) {
	case LIBINPUT_DEVICE_CAP_POINTER:
		return !!(device->seat_caps & EVDEV_DEVICE_POINTER);
	case LIBINPUT_DEVICE_CAP_KEYBOARD:
		return !!(device->seat_caps & EVDEV_DEVICE_KEYBOARD);
	case LIBINPUT_DEVICE_CAP_TOUCH:
		return !!(device->seat_caps & EVDEV_DEVICE_TOUCH);
	case LIBINPUT_DEVICE_CAP_TABLET:
		return !!(device->seat_caps & EVDEV_DEVICE_TABLET);
	default:
		return 0;
	}
}

int
evdev_device_get_size(struct evdev_device *device,
		      double *width,
		      double *height)
{
	const struct input_absinfo *x, *y;

	x = libevdev_get_abs_info(device->evdev, ABS_X);
	y = libevdev_get_abs_info(device->evdev, ABS_Y);

	if (!x || !y || device->abs.fake_resolution ||
	    !x->resolution || !y->resolution)
		return -1;

	*width = evdev_convert_to_mm(x, x->maximum);
	*height = evdev_convert_to_mm(y, y->maximum);

	return 0;
}

void
evdev_post_scroll(struct evdev_device *device,
		  uint64_t time,
		  double dx,
		  double dy)
{
	if (dy <= -device->scroll.threshold || dy >= device->scroll.threshold)
		device->scroll.direction |= (1 << LIBINPUT_POINTER_AXIS_SCROLL_VERTICAL);

	if (dx <= -device->scroll.threshold || dx >= device->scroll.threshold)
		device->scroll.direction |= (1 << LIBINPUT_POINTER_AXIS_SCROLL_HORIZONTAL);

	if (dy != 0.0 &&
	    (device->scroll.direction & (1 << LIBINPUT_POINTER_AXIS_SCROLL_VERTICAL))) {
		pointer_notify_axis(&device->base,
				    time,
				    LIBINPUT_POINTER_AXIS_SCROLL_VERTICAL,
				    dy);
	}

	if (dx != 0.0 &&
	    (device->scroll.direction & (1 << LIBINPUT_POINTER_AXIS_SCROLL_HORIZONTAL))) {
		pointer_notify_axis(&device->base,
				    time,
				    LIBINPUT_POINTER_AXIS_SCROLL_HORIZONTAL,
				    dx);
	}
}

void
evdev_stop_scroll(struct evdev_device *device, uint64_t time)
{
	/* terminate scrolling with a zero scroll event */
	if (device->scroll.direction & (1 << LIBINPUT_POINTER_AXIS_SCROLL_VERTICAL))
		pointer_notify_axis(&device->base,
				    time,
				    LIBINPUT_POINTER_AXIS_SCROLL_VERTICAL,
				    0);
	if (device->scroll.direction & (1 << LIBINPUT_POINTER_AXIS_SCROLL_HORIZONTAL))
		pointer_notify_axis(&device->base,
				    time,
				    LIBINPUT_POINTER_AXIS_SCROLL_HORIZONTAL,
				    0);

	device->scroll.direction = 0;
}

static void
release_pressed_keys(struct evdev_device *device)
{
	struct libinput *libinput = device->base.seat->libinput;
	uint64_t time;
	int code;

	if ((time = libinput_now(libinput)) == 0)
		return;

	for (code = 0; code < KEY_CNT; code++) {
		int count = get_key_down_count(device, code);

		if (count > 1) {
			log_bug_libinput(libinput,
					 "Key %d is down %d times.\n",
					 code,
					 count);
		}

		while (get_key_down_count(device, code) > 0) {
			switch (get_key_type(code)) {
			case EVDEV_KEY_TYPE_NONE:
				break;
			case EVDEV_KEY_TYPE_KEY:
				evdev_keyboard_notify_key(
					device,
					time,
					code,
					LIBINPUT_KEY_STATE_RELEASED);
				break;
			case EVDEV_KEY_TYPE_BUTTON:
				evdev_pointer_notify_button(
					device,
					time,
					code,
					LIBINPUT_BUTTON_STATE_RELEASED);
				break;
			}
		}
	}
}

void
evdev_notify_suspended_device(struct evdev_device *device)
{
	struct libinput_device *it;

	if (device->suspended)
		return;

	list_for_each(it, &device->base.seat->devices_list, link) {
		struct evdev_device *d = (struct evdev_device*)it;
		if (it == &device->base)
			continue;

		if (d->dispatch->interface->device_suspended)
			d->dispatch->interface->device_suspended(d, device);
	}

	device->suspended = 1;
}

void
evdev_notify_resumed_device(struct evdev_device *device)
{
	struct libinput_device *it;

	if (!device->suspended)
		return;

	list_for_each(it, &device->base.seat->devices_list, link) {
		struct evdev_device *d = (struct evdev_device*)it;
		if (it == &device->base)
			continue;

		if (d->dispatch->interface->device_resumed)
			d->dispatch->interface->device_resumed(d, device);
	}

	device->suspended = 0;
}

int
evdev_device_suspend(struct evdev_device *device)
{
	evdev_notify_suspended_device(device);

	if (device->source) {
		libinput_remove_source(device->base.seat->libinput,
				       device->source);
		device->source = NULL;
	}

	release_pressed_keys(device);

	if (device->mtdev) {
		mtdev_close_delete(device->mtdev);
		device->mtdev = NULL;
	}

	if (device->fd != -1) {
		close_restricted(device->base.seat->libinput, device->fd);
		device->fd = -1;
	}

	return 0;
}

static int
evdev_device_compare_syspath(struct evdev_device *device, int fd)
{
	struct udev *udev = NULL;
	struct udev_device *udev_device = NULL;
	const char *syspath;
	struct stat st;
	int rc = 1;

	udev = udev_new();
	if (!udev)
		goto out;

	if (fstat(fd, &st) < 0)
		goto out;

	udev_device = udev_device_new_from_devnum(udev, 'c', st.st_rdev);
	if (!device)
		goto out;

	syspath = udev_device_get_syspath(udev_device);
	rc = strcmp(syspath, device->syspath);
out:
	if (udev_device)
		udev_device_unref(udev_device);
	if (udev)
		udev_unref(udev);
	return rc;
}

int
evdev_device_resume(struct evdev_device *device)
{
	struct libinput *libinput = device->base.seat->libinput;
	int fd;

	if (device->fd != -1)
		return 0;

	if (device->syspath == NULL)
		return -ENODEV;

	fd = open_restricted(libinput, device->devnode, O_RDWR | O_NONBLOCK);

	if (fd < 0)
		return -errno;

	if (evdev_device_compare_syspath(device, fd)) {
		close_restricted(libinput, fd);
		return -ENODEV;
	}

	device->fd = fd;

	if (evdev_need_mtdev(device)) {
		device->mtdev = mtdev_new_open(device->fd);
		if (!device->mtdev)
			return -ENODEV;
	}

	device->source =
		libinput_add_fd(libinput, fd, evdev_device_dispatch, device);
	if (!device->source) {
		mtdev_close_delete(device->mtdev);
		return -ENOMEM;
	}

	memset(device->hw_key_mask, 0, sizeof(device->hw_key_mask));

	evdev_notify_resumed_device(device);

	return 0;
}

void
evdev_device_remove(struct evdev_device *device)
{
	struct libinput_device *dev;

	list_for_each(dev, &device->base.seat->devices_list, link) {
		struct evdev_device *d = (struct evdev_device*)dev;;
		if (dev == &device->base)
			continue;

		if (d->dispatch->interface->device_removed)
			d->dispatch->interface->device_removed(d, device);
	}

	evdev_device_suspend(device);

	/* A device may be removed while suspended. Free the syspath to
	 * skip re-opening a different device with the same node */
	free(device->syspath);
	device->syspath = NULL;

	list_remove(&device->base.link);

	notify_removed_device(&device->base);
	libinput_device_unref(&device->base);
}

void
evdev_device_destroy(struct evdev_device *device)
{
	struct evdev_dispatch *dispatch;

	dispatch = device->dispatch;
	if (dispatch)
		dispatch->interface->destroy(dispatch);

	filter_destroy(device->pointer.filter);
	libinput_seat_unref(device->base.seat);
	libevdev_free(device->evdev);
	free(device->mt.slots);
	free(device->devnode);
	free(device->sysname);
	free(device->syspath);
	free(device);
}<|MERGE_RESOLUTION|>--- conflicted
+++ resolved
@@ -1026,7 +1026,7 @@
 			log_info(libinput,
 				 "input device '%s', %s is a touchpad\n",
 				 device->devname, device->devnode);
-<<<<<<< HEAD
+			return device->dispatch == NULL ? -1 : 0;
 		} else if (!libevdev_has_event_code(device->evdev, EV_KEY, BTN_TOOL_FINGER) &&
 			   libevdev_has_event_code(device->evdev, EV_KEY, BTN_TOOL_PEN) &&
 			   has_abs) {
@@ -1037,15 +1037,7 @@
 				 device->devname, device->devnode);
 		}
 
-		for (i = KEY_ESC; i < KEY_MAX; i++) {
-			if (i >= BTN_MISC && i < KEY_OK)
-				continue;
-=======
-			return device->dispatch == NULL ? -1 : 0;
-		}
-
 		for (i = 0; i < KEY_MAX; i++) {
->>>>>>> fa363ed0
 			if (libevdev_has_event_code(evdev, EV_KEY, i)) {
 				switch (get_key_type(i)) {
 				case EVDEV_KEY_TYPE_NONE:
