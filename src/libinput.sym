/* in alphabetical order! */

LIBINPUT_0.8.0 {
global:
	libinput_config_status_to_str;
	libinput_device_config_accel_get_default_speed;
	libinput_device_config_accel_get_speed;
	libinput_device_config_accel_is_available;
	libinput_device_config_accel_set_speed;
	libinput_device_config_left_handed_get_default;
	libinput_device_config_left_handed_get;
	libinput_device_config_left_handed_is_available;
	libinput_device_config_left_handed_set;
	libinput_device_config_calibration_get_default_matrix;
	libinput_device_config_calibration_get_matrix;
	libinput_device_config_calibration_has_matrix;
	libinput_device_config_calibration_set_matrix;
	libinput_device_config_scroll_get_button;
	libinput_device_config_scroll_get_default_button;
	libinput_device_config_scroll_get_default_method;
	libinput_device_config_scroll_get_default_natural_scroll_enabled;
	libinput_device_config_scroll_get_methods;
	libinput_device_config_scroll_get_method;
	libinput_device_config_scroll_get_natural_scroll_enabled;
	libinput_device_config_scroll_has_natural_scroll;
	libinput_device_config_scroll_set_button;
	libinput_device_config_scroll_set_method;
	libinput_device_config_scroll_set_natural_scroll_enabled;
	libinput_device_config_send_events_get_default_mode;
	libinput_device_config_send_events_get_modes;
	libinput_device_config_send_events_get_mode;
	libinput_device_config_send_events_set_mode;
	libinput_device_config_tap_get_default_enabled;
	libinput_device_config_tap_get_enabled;
	libinput_device_config_tap_get_finger_count;
	libinput_device_config_tap_set_enabled;
	libinput_device_get_context;
	libinput_device_get_id_product;
	libinput_device_get_id_vendor;
	libinput_device_get_name;
	libinput_device_get_output_name;
	libinput_device_get_seat;
	libinput_device_get_size;
	libinput_device_get_sysname;
	libinput_device_get_udev_device;
	libinput_device_get_user_data;
	libinput_device_has_button;
	libinput_device_has_capability;
	libinput_device_led_update;
	libinput_device_ref;
	libinput_device_set_seat_logical_name;
	libinput_device_set_user_data;
	libinput_device_unref;
	libinput_dispatch;
	libinput_event_destroy;
	libinput_event_device_notify_get_base_event;
	libinput_event_get_context;
	libinput_event_get_device_notify_event;
	libinput_event_get_device;
	libinput_event_get_keyboard_event;
	libinput_event_get_pointer_event;
	libinput_event_get_touch_event;
	libinput_event_get_type;
	libinput_event_keyboard_get_base_event;
	libinput_event_keyboard_get_key_state;
	libinput_event_keyboard_get_key;
	libinput_event_keyboard_get_seat_key_count;
	libinput_event_keyboard_get_time;
	libinput_event_pointer_get_absolute_x;
	libinput_event_pointer_get_absolute_x_transformed;
	libinput_event_pointer_get_absolute_y;
	libinput_event_pointer_get_absolute_y_transformed;
	libinput_event_pointer_get_axis_source;
	libinput_event_pointer_get_axis_value;
	libinput_event_pointer_get_axis_value_discrete;
	libinput_event_pointer_get_base_event;
	libinput_event_pointer_get_button_state;
	libinput_event_pointer_get_button;
	libinput_event_pointer_get_dx;
	libinput_event_pointer_get_dx_unaccelerated;
	libinput_event_pointer_get_dy;
	libinput_event_pointer_get_dy_unaccelerated;
	libinput_event_pointer_get_seat_button_count;
	libinput_event_pointer_get_time;
	libinput_event_pointer_has_axis;
	libinput_event_touch_get_base_event;
	libinput_event_touch_get_seat_slot;
	libinput_event_touch_get_slot;
	libinput_event_touch_get_time;
	libinput_event_touch_get_x;
	libinput_event_touch_get_x_transformed;
	libinput_event_touch_get_y;
	libinput_event_touch_get_y_transformed;
	libinput_get_event;
	libinput_get_fd;
	libinput_get_user_data;
	libinput_log_get_priority;
	libinput_log_set_handler;
	libinput_log_set_priority;
	libinput_next_event_type;
	libinput_path_add_device;
	libinput_path_create_context;
	libinput_path_remove_device;
	libinput_ref;
	libinput_resume;
	libinput_seat_get_context;
	libinput_seat_get_logical_name;
	libinput_seat_get_physical_name;
	libinput_seat_get_user_data;
	libinput_seat_ref;
	libinput_seat_set_user_data;
	libinput_seat_unref;
	libinput_set_user_data;
	libinput_suspend;
	libinput_udev_assign_seat;
	libinput_udev_create_context;
	libinput_unref;

local:
	*;
};

LIBINPUT_0.9.0 {
global:
	libinput_device_config_click_get_default_method;
	libinput_device_config_click_get_method;
	libinput_device_config_click_get_methods;
	libinput_device_config_click_set_method;
<<<<<<< HEAD

	/* tablet APIs, they are not part of any stable API promise yet.
	 * keep them separate */
	libinput_event_get_tablet_event;
	libinput_event_tablet_axis_has_changed;
	libinput_event_tablet_get_axis_value;
	libinput_event_tablet_get_button;
	libinput_event_tablet_get_button_state;
	libinput_event_tablet_get_seat_button_count;
	libinput_event_tablet_get_time;
	libinput_event_tablet_get_tool;
	libinput_event_tablet_get_x_transformed;
	libinput_event_tablet_get_y_transformed;
	libinput_tool_get_serial;
	libinput_tool_get_type;
	libinput_tool_get_user_data;
	libinput_tool_has_axis;
	libinput_tool_ref;
	libinput_tool_set_user_data;
	libinput_tool_unref;
} LIBINPUT_0.8.0;
=======
} LIBINPUT_0.8.0;

LIBINPUT_0.11.0 {
	libinput_device_get_device_group;
	libinput_device_group_get_user_data;
	libinput_device_group_ref;
	libinput_device_group_set_user_data;
	libinput_device_group_unref;
} LIBINPUT_0.9.0;
>>>>>>> 911059b1
<|MERGE_RESOLUTION|>--- conflicted
+++ resolved
@@ -126,7 +126,6 @@
 	libinput_device_config_click_get_method;
 	libinput_device_config_click_get_methods;
 	libinput_device_config_click_set_method;
-<<<<<<< HEAD
 
 	/* tablet APIs, they are not part of any stable API promise yet.
 	 * keep them separate */
@@ -148,8 +147,6 @@
 	libinput_tool_set_user_data;
 	libinput_tool_unref;
 } LIBINPUT_0.8.0;
-=======
-} LIBINPUT_0.8.0;
 
 LIBINPUT_0.11.0 {
 	libinput_device_get_device_group;
@@ -157,5 +154,4 @@
 	libinput_device_group_ref;
 	libinput_device_group_set_user_data;
 	libinput_device_group_unref;
-} LIBINPUT_0.9.0;
->>>>>>> 911059b1
+} LIBINPUT_0.9.0;